--- conflicted
+++ resolved
@@ -24,35 +24,25 @@
 )
 
 func main() {
-<<<<<<< HEAD
 	var (
 		hostname string
 		user string
 		pass string
 		cmd string
+		port int
 	)
 
 	flag.StringVar(&hostname, "hostname", "localhost", "winrm host")
 	flag.StringVar(&user, "username", "vagrant", "winrm admin username")
 	flag.StringVar(&pass, "password", "vagrant", "winrm admin password")
+	flag.IntVar(&port, "port", 5985, "winrm port")
 	flag.Parse()
 
 	cmd = flag.Arg(0)
-	client := winrm.NewClient(hostname, user, pass)
+	client := winrm.NewClient(&winrm.Endpoint{hostname, port}, user, pass)
 	err := client.RunWithInput(cmd, os.Stdout, os.Stderr, os.Stdin)
 
 	if err != nil {
 		fmt.Println(err)
 	}
-=======
-	var hostname = flag.String("hostname", "localhost", "winrm host")
-	var user = flag.String("username", "", "winrm admin username")
-	var pass = flag.String("password", "", "winrm admin username")
-	var port = flag.Int("port", 5985, "winrm port")
-
-	flag.Parse()
-
-	client := winrm.NewClient(&winrm.Endpoint{*hostname, *port}, *user, *pass)
-	client.RunWithInput(flag.Arg(0), os.Stdout, os.Stderr, os.Stdin)
->>>>>>> 49aba5c2
 }